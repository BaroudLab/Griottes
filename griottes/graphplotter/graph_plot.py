--- conflicted
+++ resolved
@@ -44,13 +44,10 @@
     if background_image is not None:
         plt.imshow(background_image, cmap="gray")
 
-<<<<<<< HEAD
-    # Loop on the pos dictionary to extract the z,y,x coordinates of each node
-    xy = {k:(v[1], v[0]) for k,v in pos.items()}
-=======
+
     # Loop on the pos dictionary to extract the x,y,z coordinates of each node
     xy = {k: (v[1], v[0]) for k, v in pos.items()}
->>>>>>> aef0899c
+
 
     lines = [np.array([xy[i] for i in ids]) for ids in list(G.edges)]
 
