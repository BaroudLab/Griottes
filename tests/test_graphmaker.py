--- conflicted
+++ resolved
@@ -106,16 +106,7 @@
     assert len(G_voronoi.edges()) == 6
 
     pos = nx.get_node_attributes(G_voronoi, "pos")
-<<<<<<< HEAD
-    cell_positions = np.zeros((len(pos), len(pos[0])))
-    for (i, j), k in zip(pos.items(), np.arange(len(pos))):
-
-        cell_positions[k, :] = j
-
-    np.testing.assert_array_equal(test_dataframe_3D[["z", "y", "x"]], cell_positions)
-=======
     np.testing.assert_array_equal(test_dataframe_3D[["z", "y", "x"]], np.array(list(pos.values())))
->>>>>>> fafbb365
 
 
 def test_generate_geometric_graph_from_dataframe(test_dataframe_3D):
