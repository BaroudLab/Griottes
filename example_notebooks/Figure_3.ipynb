{
 "cells": [
  {
   "cell_type": "code",
<<<<<<< HEAD
   "execution_count": 1,
=======
   "execution_count": null,
   "id": "knowing-shopper",
>>>>>>> 748a0893
   "metadata": {},
   "outputs": [],
   "source": [
    "import tifffile\n",
    "import pandas\n",
    "\n",
    "from griottes.analyse import cell_property_extraction\n",
    "from griottes.graphmaker import graph_generation_func\n",
    "from griottes.graphplotter import graph_plot\n",
    "import griottes\n",
    "\n",
    "import numpy as np\n",
    "import matplotlib.pyplot as plt\n",
    "import pandas as pd"
   ]
  },
  {
   "cell_type": "markdown",
   "metadata": {},
   "source": [
    "# Load image and mask of nuclei\n",
    "\n",
    "From the image we can extract the single cell information. For the analysis, it is necessary that the channels be structured as $Z \\times X \\times Y \\times C$, where $C$ is the fluorescence channels in a multi-channel image.\n",
    "\n",
    "The file `total_image.tiff` can be downloaded from by executing the box below."
   ]
  },
  {
   "cell_type": "code",
<<<<<<< HEAD
   "execution_count": 5,
=======
   "execution_count": null,
   "id": "forbidden-sacramento",
>>>>>>> 748a0893
   "metadata": {},
   "outputs": [],
   "source": [
    "import urllib3\n",
    "import shutil\n",
    "import os\n",
    "\n",
    "url = 'https://github.com/BaroudLab/Griottes/releases/download/v1.0-alpha/3D_spheroid_multichannel_image.tif'\n",
<<<<<<< HEAD
    "filename = '3D_spheroid_multichannel_image.tiff'\n",
=======
    "filename = '3D_spheroid_multichannel_image.tif'\n",
>>>>>>> 748a0893
    "\n",
    "if not os.path.exists(filename):\n",
    "\n",
    "    c = urllib3.PoolManager()\n",
    "\n",
    "    with c.request('GET',url, preload_content=False) as resp, open(filename, 'wb') as out_file:\n",
    "        shutil.copyfileobj(resp, out_file)\n",
    "\n",
    "    resp.release_conn()\n",
    "    \n",
    "assert os.path.exists(filename)"
   ]
  },
  {
   "cell_type": "markdown",
   "metadata": {},
   "source": [
    "# Extract single-cell information from the image"
   ]
  },
  {
   "cell_type": "code",
<<<<<<< HEAD
   "execution_count": 9,
   "metadata": {},
   "outputs": [
    {
     "data": {
      "text/plain": [
       "(4, 513, 512, 512)"
      ]
     },
     "execution_count": 9,
     "metadata": {},
     "output_type": "execute_result"
    }
   ],
   "source": [
    "spheroid_image = tifffile.imread('3D_spheroid_multichannel_image.tiff')\n",
    "\n",
    "spheroid_image.shape"
   ]
  },
  {
   "cell_type": "code",
   "execution_count": 10,
   "metadata": {},
   "outputs": [
    {
     "name": "stdout",
     "output_type": "stream",
     "text": [
      "Calculating geometrical properties\n"
     ]
    },
    {
     "name": "stderr",
     "output_type": "stream",
     "text": [
      "  0%|          | 0/57 [00:00<?, ?it/s]/Users/gustaveronteix/anaconda3/lib/python3.8/site-packages/griottes/analyse/cell_property_extraction.py:75: RuntimeWarning: divide by zero encountered in double_scalars\n",
      "  properties.loc[ind, \"eccentricity\"] = np.abs(var[0]) / np.sqrt(\n",
      "  4%|▎         | 2/57 [00:00<00:06,  8.65it/s]/Users/gustaveronteix/anaconda3/lib/python3.8/site-packages/griottes/analyse/cell_property_extraction.py:75: RuntimeWarning: divide by zero encountered in double_scalars\n",
      "  properties.loc[ind, \"eccentricity\"] = np.abs(var[0]) / np.sqrt(\n",
      "/Users/gustaveronteix/anaconda3/lib/python3.8/site-packages/griottes/analyse/cell_property_extraction.py:75: RuntimeWarning: divide by zero encountered in double_scalars\n",
      "  properties.loc[ind, \"eccentricity\"] = np.abs(var[0]) / np.sqrt(\n",
      "/Users/gustaveronteix/anaconda3/lib/python3.8/site-packages/griottes/analyse/cell_property_extraction.py:75: RuntimeWarning: divide by zero encountered in double_scalars\n",
      "  properties.loc[ind, \"eccentricity\"] = np.abs(var[0]) / np.sqrt(\n",
      " 18%|█▊        | 10/57 [00:00<00:04, 11.72it/s]/Users/gustaveronteix/anaconda3/lib/python3.8/site-packages/griottes/analyse/cell_property_extraction.py:75: RuntimeWarning: divide by zero encountered in double_scalars\n",
      "  properties.loc[ind, \"eccentricity\"] = np.abs(var[0]) / np.sqrt(\n",
      "3it [00:00, 29.01it/s]                         "
     ]
    },
    {
     "name": "stdout",
     "output_type": "stream",
     "text": [
      "Done geometrical properties\n",
      "Calculating voronoi\n"
     ]
    },
    {
     "name": "stderr",
     "output_type": "stream",
     "text": [
      "38it [00:00, 40.76it/s]\n"
     ]
    },
    {
     "ename": "QhullError",
     "evalue": "QH6154 Qhull precision error: Initial simplex is flat (facet 1 is coplanar with the interior point)\n\nWhile executing:  | qhull d Q12 Qz Qc Qt Qbb\nOptions selected for Qhull 2019.1.r 2019/06/21:\n  run-id 2145456857  delaunay  Q12-allow-wide  Qz-infinity-point\n  Qcoplanar-keep  Qtriangulate  Qbbound-last  _pre-merge  _zero-centrum\n  Qinterior-keep  Pgood  _max-width 59  Error-roundoff 1.3e-12\n  _one-merge 1.2e-11  Visible-distance 7.8e-12  U-max-coplanar 7.8e-12\n  Width-outside 1.6e-11  _wide-facet 4.7e-11  _maxoutside 1.6e-11\n\nprecision problems (corrected unless 'Q0' or an error)\n      1 zero divisors during gaussian elimination\n\nThe input to qhull appears to be less than 4 dimensional, or a\ncomputation has overflowed.\n\nQhull could not construct a clearly convex simplex from points:\n- p1(v5): 6.2e+02 2.4e+02 3.6e+02 2e+02\n- p6(v4): 6.1e+02 2.4e+02 3.6e+02 6.5e+02\n- p3(v3): 6.4e+02 2.4e+02 3.6e+02 3e+02\n- p2(v2): 6.5e+02 2.4e+02 3.6e+02 3.5e+02\n- p0(v1): 5.9e+02 2.4e+02 3.6e+02     0\n\nThe center point is coplanar with a facet, or a vertex is coplanar\nwith a neighboring facet.  The maximum round off error for\ncomputing distances is 1.3e-12.  The center point, facets and distances\nto the center point are as follows:\n\ncenter point      621    240.1    362.3    300.3\n\nfacet p6 p3 p2 p0 distance= 4.3e-14\nfacet p1 p3 p2 p0 distance= 5.7e-14\nfacet p1 p6 p2 p0 distance= -1.4e-14\nfacet p1 p6 p3 p0 distance= 1.4e-14\nfacet p1 p6 p3 p2 distance= -4.3e-14\n\nThese points either have a maximum or minimum x-coordinate, or\nthey maximize the determinant for k coordinates.  Trial points\nare first selected from points that maximize a coordinate.\n\nThe min and max coordinates for each dimension are:\n  0:     586.8     646.1  difference= 59.33\n  1:     239.5     240.5  difference=    1\n  2:     361.5       363  difference=  1.5\n  3:         0     646.1  difference= 646.1\n\nIf the input should be full dimensional, you have several options that\nmay determine an initial simplex:\n  - use 'QJ'  to joggle the input and make it full dimensional\n  - use 'QbB' to scale the points to the unit cube\n  - use 'QR0' to randomly rotate the input for different maximum points\n  - use 'Qs'  to search all points for the initial simplex\n  - use 'En'  to specify a maximum roundoff error less than 1.3e-12.\n  - trace execution with 'T3' to see the determinant for each point.\n\nIf the input is lower dimensional:\n  - use 'QJ' to joggle the input and make it full dimensional\n  - use 'Qbk:0Bk:0' to delete coordinate k from the input.  You should\n    pick the coordinate with the least range.  The hull will have the\n    correct topology.\n  - determine the flat containing the points, rotate the points\n    into a coordinate plane, and delete the other coordinates.\n  - add one or more points to make the input full dimensional.\n",
     "output_type": "error",
     "traceback": [
      "\u001b[0;31m---------------------------------------------------------------------------\u001b[0m",
      "\u001b[0;31mQhullError\u001b[0m                                Traceback (most recent call last)",
      "\u001b[0;32m<ipython-input-10-c6d269ad0483>\u001b[0m in \u001b[0;36m<module>\u001b[0;34m\u001b[0m\n\u001b[1;32m      2\u001b[0m \u001b[0;31m# IMAGE.\u001b[0m\u001b[0;34m\u001b[0m\u001b[0;34m\u001b[0m\u001b[0;34m\u001b[0m\u001b[0m\n\u001b[1;32m      3\u001b[0m \u001b[0;34m\u001b[0m\u001b[0m\n\u001b[0;32m----> 4\u001b[0;31m prop = cell_property_extraction.get_cell_properties(\n\u001b[0m\u001b[1;32m      5\u001b[0m     \u001b[0mspheroid_image\u001b[0m\u001b[0;34m,\u001b[0m\u001b[0;34m\u001b[0m\u001b[0;34m\u001b[0m\u001b[0m\n\u001b[1;32m      6\u001b[0m     \u001b[0mmask_channel\u001b[0m \u001b[0;34m=\u001b[0m \u001b[0;36m3\u001b[0m\u001b[0;34m,\u001b[0m\u001b[0;34m\u001b[0m\u001b[0;34m\u001b[0m\u001b[0m\n",
      "\u001b[0;32m~/anaconda3/lib/python3.8/site-packages/griottes/analyse/cell_property_extraction.py\u001b[0m in \u001b[0;36mget_cell_properties\u001b[0;34m(image, mask_channel, analyze_fluo_channels, fluo_channel_analysis_method, cell_geometry_properties, labeled_voronoi_tesselation, radius, min_area, percentile, ndim)\u001b[0m\n\u001b[1;32m    490\u001b[0m                 \u001b[0;31m# properties.index = np.arange(len(properties))\u001b[0m\u001b[0;34m\u001b[0m\u001b[0;34m\u001b[0m\u001b[0;34m\u001b[0m\u001b[0m\n\u001b[1;32m    491\u001b[0m \u001b[0;34m\u001b[0m\u001b[0m\n\u001b[0;32m--> 492\u001b[0;31m                 \u001b[0;32mreturn\u001b[0m \u001b[0mproperties\u001b[0m\u001b[0;34m,\u001b[0m \u001b[0mlabel_matrix\u001b[0m\u001b[0;34m\u001b[0m\u001b[0;34m\u001b[0m\u001b[0m\n\u001b[0m\u001b[1;32m    493\u001b[0m \u001b[0;34m\u001b[0m\u001b[0m\n\u001b[1;32m    494\u001b[0m             \u001b[0;32melse\u001b[0m\u001b[0;34m:\u001b[0m\u001b[0;34m\u001b[0m\u001b[0;34m\u001b[0m\u001b[0m\n",
      "\u001b[0;32m~/anaconda3/lib/python3.8/site-packages/griottes/analyse/cell_property_extraction.py\u001b[0m in \u001b[0;36mvoronoi_fluo_property_analysis\u001b[0;34m(properties, image, mask_channel, radius, labeled_voronoi_tesselation, percentile)\u001b[0m\n\u001b[1;32m    318\u001b[0m     \"\"\"\n\u001b[1;32m    319\u001b[0m \u001b[0;34m\u001b[0m\u001b[0m\n\u001b[0;32m--> 320\u001b[0;31m     \u001b[0mlabel_matrix\u001b[0m \u001b[0;34m=\u001b[0m \u001b[0mmake_voronoi_mask\u001b[0m\u001b[0;34m(\u001b[0m\u001b[0mproperties\u001b[0m\u001b[0;34m,\u001b[0m \u001b[0mimage\u001b[0m\u001b[0;34m,\u001b[0m \u001b[0mmask_channel\u001b[0m\u001b[0;34m,\u001b[0m \u001b[0mradius\u001b[0m\u001b[0;34m)\u001b[0m\u001b[0;34m\u001b[0m\u001b[0;34m\u001b[0m\u001b[0m\n\u001b[0m\u001b[1;32m    321\u001b[0m \u001b[0;34m\u001b[0m\u001b[0m\n\u001b[1;32m    322\u001b[0m     \u001b[0;32mfor\u001b[0m \u001b[0mi\u001b[0m \u001b[0;32min\u001b[0m \u001b[0mrange\u001b[0m\u001b[0;34m(\u001b[0m\u001b[0;36m0\u001b[0m\u001b[0;34m,\u001b[0m \u001b[0mimage\u001b[0m\u001b[0;34m.\u001b[0m\u001b[0mshape\u001b[0m\u001b[0;34m[\u001b[0m\u001b[0;34m-\u001b[0m\u001b[0;36m1\u001b[0m\u001b[0;34m]\u001b[0m\u001b[0;34m,\u001b[0m \u001b[0;36m1\u001b[0m\u001b[0;34m)\u001b[0m\u001b[0;34m:\u001b[0m\u001b[0;34m\u001b[0m\u001b[0;34m\u001b[0m\u001b[0m\n",
      "\u001b[0;32m~/anaconda3/lib/python3.8/site-packages/griottes/analyse/cell_property_extraction.py\u001b[0m in \u001b[0;36mmake_voronoi_mask\u001b[0;34m(properties, image, mask_channel, radius)\u001b[0m\n\u001b[1;32m    267\u001b[0m         \u001b[0mpoints_in_sphere\u001b[0m \u001b[0;34m=\u001b[0m \u001b[0mnp\u001b[0m\u001b[0;34m.\u001b[0m\u001b[0margwhere\u001b[0m\u001b[0;34m(\u001b[0m\u001b[0mspherical_mask\u001b[0m\u001b[0;34m)\u001b[0m\u001b[0;34m\u001b[0m\u001b[0;34m\u001b[0m\u001b[0m\n\u001b[1;32m    268\u001b[0m \u001b[0;34m\u001b[0m\u001b[0m\n\u001b[0;32m--> 269\u001b[0;31m         \u001b[0msphere_points_in_vor\u001b[0m \u001b[0;34m=\u001b[0m \u001b[0min_hull\u001b[0m\u001b[0;34m(\u001b[0m\u001b[0mpoints_in_sphere\u001b[0m\u001b[0;34m,\u001b[0m \u001b[0mvertice_array\u001b[0m\u001b[0;34m)\u001b[0m\u001b[0;34m\u001b[0m\u001b[0;34m\u001b[0m\u001b[0m\n\u001b[0m\u001b[1;32m    270\u001b[0m \u001b[0;34m\u001b[0m\u001b[0m\n\u001b[1;32m    271\u001b[0m         \u001b[0;31m# creating the label matrix\u001b[0m\u001b[0;34m\u001b[0m\u001b[0;34m\u001b[0m\u001b[0;34m\u001b[0m\u001b[0m\n",
      "\u001b[0;32m~/anaconda3/lib/python3.8/site-packages/griottes/analyse/cell_property_extraction.py\u001b[0m in \u001b[0;36min_hull\u001b[0;34m(p, hull)\u001b[0m\n\u001b[1;32m    222\u001b[0m \u001b[0;34m\u001b[0m\u001b[0m\n\u001b[1;32m    223\u001b[0m     \u001b[0;32mif\u001b[0m \u001b[0;32mnot\u001b[0m \u001b[0misinstance\u001b[0m\u001b[0;34m(\u001b[0m\u001b[0mhull\u001b[0m\u001b[0;34m,\u001b[0m \u001b[0mDelaunay\u001b[0m\u001b[0;34m)\u001b[0m\u001b[0;34m:\u001b[0m\u001b[0;34m\u001b[0m\u001b[0;34m\u001b[0m\u001b[0m\n\u001b[0;32m--> 224\u001b[0;31m         \u001b[0mhull\u001b[0m \u001b[0;34m=\u001b[0m \u001b[0mDelaunay\u001b[0m\u001b[0;34m(\u001b[0m\u001b[0mhull\u001b[0m\u001b[0;34m)\u001b[0m\u001b[0;34m\u001b[0m\u001b[0;34m\u001b[0m\u001b[0m\n\u001b[0m\u001b[1;32m    225\u001b[0m \u001b[0;34m\u001b[0m\u001b[0m\n\u001b[1;32m    226\u001b[0m     \u001b[0;32mreturn\u001b[0m \u001b[0mhull\u001b[0m\u001b[0;34m.\u001b[0m\u001b[0mfind_simplex\u001b[0m\u001b[0;34m(\u001b[0m\u001b[0mp\u001b[0m\u001b[0;34m)\u001b[0m \u001b[0;34m>=\u001b[0m \u001b[0;36m0\u001b[0m\u001b[0;34m\u001b[0m\u001b[0;34m\u001b[0m\u001b[0m\n",
      "\u001b[0;32mqhull.pyx\u001b[0m in \u001b[0;36mscipy.spatial.qhull.Delaunay.__init__\u001b[0;34m()\u001b[0m\n",
      "\u001b[0;32mqhull.pyx\u001b[0m in \u001b[0;36mscipy.spatial.qhull._Qhull.__init__\u001b[0;34m()\u001b[0m\n",
      "\u001b[0;31mQhullError\u001b[0m: QH6154 Qhull precision error: Initial simplex is flat (facet 1 is coplanar with the interior point)\n\nWhile executing:  | qhull d Q12 Qz Qc Qt Qbb\nOptions selected for Qhull 2019.1.r 2019/06/21:\n  run-id 2145456857  delaunay  Q12-allow-wide  Qz-infinity-point\n  Qcoplanar-keep  Qtriangulate  Qbbound-last  _pre-merge  _zero-centrum\n  Qinterior-keep  Pgood  _max-width 59  Error-roundoff 1.3e-12\n  _one-merge 1.2e-11  Visible-distance 7.8e-12  U-max-coplanar 7.8e-12\n  Width-outside 1.6e-11  _wide-facet 4.7e-11  _maxoutside 1.6e-11\n\nprecision problems (corrected unless 'Q0' or an error)\n      1 zero divisors during gaussian elimination\n\nThe input to qhull appears to be less than 4 dimensional, or a\ncomputation has overflowed.\n\nQhull could not construct a clearly convex simplex from points:\n- p1(v5): 6.2e+02 2.4e+02 3.6e+02 2e+02\n- p6(v4): 6.1e+02 2.4e+02 3.6e+02 6.5e+02\n- p3(v3): 6.4e+02 2.4e+02 3.6e+02 3e+02\n- p2(v2): 6.5e+02 2.4e+02 3.6e+02 3.5e+02\n- p0(v1): 5.9e+02 2.4e+02 3.6e+02     0\n\nThe center point is coplanar with a facet, or a vertex is coplanar\nwith a neighboring facet.  The maximum round off error for\ncomputing distances is 1.3e-12.  The center point, facets and distances\nto the center point are as follows:\n\ncenter point      621    240.1    362.3    300.3\n\nfacet p6 p3 p2 p0 distance= 4.3e-14\nfacet p1 p3 p2 p0 distance= 5.7e-14\nfacet p1 p6 p2 p0 distance= -1.4e-14\nfacet p1 p6 p3 p0 distance= 1.4e-14\nfacet p1 p6 p3 p2 distance= -4.3e-14\n\nThese points either have a maximum or minimum x-coordinate, or\nthey maximize the determinant for k coordinates.  Trial points\nare first selected from points that maximize a coordinate.\n\nThe min and max coordinates for each dimension are:\n  0:     586.8     646.1  difference= 59.33\n  1:     239.5     240.5  difference=    1\n  2:     361.5       363  difference=  1.5\n  3:         0     646.1  difference= 646.1\n\nIf the input should be full dimensional, you have several options that\nmay determine an initial simplex:\n  - use 'QJ'  to joggle the input and make it full dimensional\n  - use 'QbB' to scale the points to the unit cube\n  - use 'QR0' to randomly rotate the input for different maximum points\n  - use 'Qs'  to search all points for the initial simplex\n  - use 'En'  to specify a maximum roundoff error less than 1.3e-12.\n  - trace execution with 'T3' to see the determinant for each point.\n\nIf the input is lower dimensional:\n  - use 'QJ' to joggle the input and make it full dimensional\n  - use 'Qbk:0Bk:0' to delete coordinate k from the input.  You should\n    pick the coordinate with the least range.  The hull will have the\n    correct topology.\n  - determine the flat containing the points, rotate the points\n    into a coordinate plane, and delete the other coordinates.\n  - add one or more points to make the input full dimensional.\n"
     ]
    }
   ],
=======
   "execution_count": null,
   "id": "framed-healthcare",
   "metadata": {},
   "outputs": [],
>>>>>>> 748a0893
   "source": [
    "# THIS ANDREY IS WHERE I NEED THE BINNED 3D SPHEROID\n",
    "# IMAGE.\n",
    "\n",
<<<<<<< HEAD
=======
    "total_image = tifffile.imread('3D_spheroid_multichannel_image.tif')\n"
   ]
  },
  {
   "cell_type": "code",
   "execution_count": null,
   "id": "4bdcbc3d",
   "metadata": {},
   "outputs": [],
   "source": [
    "### THIS DOENS'T WORK - return an empty table. \n",
    "### TO BE FIXED!\n",
    "\n",
    "print(total_image.shape)\n",
    "spheroid_image = total_image[:, 200:400, 300:500,]\n",
    "\n",
>>>>>>> 748a0893
    "prop = cell_property_extraction.get_cell_properties(\n",
    "    spheroid_image,\n",
    "    mask_channel = 3,\n",
    "    analyze_fluo_channels = True,\n",
    "    fluo_channel_analysis_method = 'local_voronoi',\n",
    "    cell_geometry_properties = True,\n",
    "    radius = 35,\n",
    "    labeled_voronoi_tesselation = False,\n",
    "    percentile = 95,\n",
    "    min_area = 50\n",
    "    )"
   ]
  },
  {
   "cell_type": "code",
   "execution_count": null,
   "id": "4bda0274",
   "metadata": {},
   "outputs": [],
   "source": [
    "table = pd.read_csv('3D_spheroid_cell_coordinates.csv')\n",
    "table"
   ]
  },
  {
   "cell_type": "markdown",
   "metadata": {},
   "source": [
    "From the extracted positions of the cell centers, it is possible to generate a network representation of the 3D spheroid. For practical purposes, we have saved the dataframe containing the previously extracted information which is re-used below.\n",
    "\n",
    "For illustration purposes we decide to attribute different cell types depending on the fluorescence measured within the mask. Any cell which mean_intensity_1 is above the median is considered CD146+, otherwise it is CD146-."
   ]
  },
  {
   "cell_type": "code",
   "execution_count": null,
   "metadata": {},
   "outputs": [],
   "source": [
    "def get_cell_type(prop_table:pd.DataFrame):\n",
    "    prop = prop_table.copy()\n",
    "    prop['cell_type'] = (prop.mean_intensity_1 > prop.mean_intensity_1.median()).astype(int)\n",
    "    prop.index = np.arange(len(prop))\n",
    "\n",
    "    legend_list = ['CD146-', 'CD146+']\n",
    "    prop['legend'] = [legend_list[prop.loc[i, 'cell_type']] for i in range(len(prop))]\n",
    "\n",
    "    color_list = [plt.cm.Set3(i) for i in range(2)]\n",
    "    prop['color'] = [color_list[prop.loc[i, 'cell_type']] for i in range(len(prop))]\n",
    "\n",
    "    return prop"
   ]
  },
  {
   "cell_type": "code",
   "execution_count": null,
   "id": "847e0c5c",
   "metadata": {},
   "outputs": [],
   "source": [
    "prop = get_cell_type(table)"
   ]
  },
  {
   "cell_type": "markdown",
   "metadata": {},
   "source": [
    "# Delaunay-based network construction"
   ]
  },
  {
   "cell_type": "code",
   "execution_count": null,
<<<<<<< HEAD
=======
   "id": "0c918287",
   "metadata": {},
   "outputs": [],
   "source": []
  },
  {
   "cell_type": "code",
   "execution_count": null,
   "id": "divided-processing",
>>>>>>> 748a0893
   "metadata": {},
   "outputs": [],
   "source": [
    "descriptors = ['x', 'y', 'legend', 'color', 'cell_type']\n",
    "\n",
    "G = graph_generation_func.generate_delaunay_graph(prop, \n",
    "                                                 descriptors = descriptors, \n",
    "                                                 distance = 100,\n",
    "                                                 )"
   ]
  },
  {
   "cell_type": "markdown",
   "metadata": {},
   "source": [
    "From the graph G it is possible to plot a visual representation of the network. Griottes contains several specific plotting functions adapted for the network representation of tisssues. These functions are called through the graph_plot module. Here we call a specific function for 3D plots."
   ]
  },
  {
   "cell_type": "code",
   "execution_count": null,
   "metadata": {},
   "outputs": [],
   "source": [
    "graph_plot.network_plot_3D(G, \n",
    "                figsize = (7, 7),\n",
    "                alpha_line=0.6,\n",
    "                scatterpoint_size=10,\n",
    "                legend=True,\n",
    "                legend_fontsize = 18,\n",
    "                theta = -0,\n",
    "                psi = -0,\n",
    "                xlim = (prop.x.min() - 5, prop.x.max() + 5),\n",
    "                ylim = (prop.y.min() - 5, prop.y.max() + 5),\n",
    "                zlim = (prop.z.min() - 5, prop.z.max() + 5))"
   ]
  },
  {
   "cell_type": "code",
   "execution_count": null,
   "id": "bdabbc3a",
   "metadata": {},
   "outputs": [],
   "source": []
  }
 ],
 "metadata": {
  "kernelspec": {
   "display_name": "Python 3",
   "language": "python",
   "name": "python3"
  },
  "language_info": {
   "codemirror_mode": {
    "name": "ipython",
    "version": 3
   },
   "file_extension": ".py",
   "mimetype": "text/x-python",
   "name": "python",
   "nbconvert_exporter": "python",
   "pygments_lexer": "ipython3",
<<<<<<< HEAD
   "version": "3.8.5"
=======
   "version": "3.9.7"
>>>>>>> 748a0893
  }
 },
 "nbformat": 4,
 "nbformat_minor": 5
}<|MERGE_RESOLUTION|>--- conflicted
+++ resolved
@@ -2,12 +2,7 @@
  "cells": [
   {
    "cell_type": "code",
-<<<<<<< HEAD
    "execution_count": 1,
-=======
-   "execution_count": null,
-   "id": "knowing-shopper",
->>>>>>> 748a0893
    "metadata": {},
    "outputs": [],
    "source": [
@@ -37,12 +32,7 @@
   },
   {
    "cell_type": "code",
-<<<<<<< HEAD
    "execution_count": 5,
-=======
-   "execution_count": null,
-   "id": "forbidden-sacramento",
->>>>>>> 748a0893
    "metadata": {},
    "outputs": [],
    "source": [
@@ -51,11 +41,7 @@
     "import os\n",
     "\n",
     "url = 'https://github.com/BaroudLab/Griottes/releases/download/v1.0-alpha/3D_spheroid_multichannel_image.tif'\n",
-<<<<<<< HEAD
     "filename = '3D_spheroid_multichannel_image.tiff'\n",
-=======
-    "filename = '3D_spheroid_multichannel_image.tif'\n",
->>>>>>> 748a0893
     "\n",
     "if not os.path.exists(filename):\n",
     "\n",
@@ -78,7 +64,6 @@
   },
   {
    "cell_type": "code",
-<<<<<<< HEAD
    "execution_count": 9,
    "metadata": {},
    "outputs": [
@@ -161,18 +146,6 @@
      ]
     }
    ],
-=======
-   "execution_count": null,
-   "id": "framed-healthcare",
-   "metadata": {},
-   "outputs": [],
->>>>>>> 748a0893
-   "source": [
-    "# THIS ANDREY IS WHERE I NEED THE BINNED 3D SPHEROID\n",
-    "# IMAGE.\n",
-    "\n",
-<<<<<<< HEAD
-=======
     "total_image = tifffile.imread('3D_spheroid_multichannel_image.tif')\n"
    ]
   },
@@ -189,7 +162,6 @@
     "print(total_image.shape)\n",
     "spheroid_image = total_image[:, 200:400, 300:500,]\n",
     "\n",
->>>>>>> 748a0893
     "prop = cell_property_extraction.get_cell_properties(\n",
     "    spheroid_image,\n",
     "    mask_channel = 3,\n",
@@ -263,18 +235,6 @@
   {
    "cell_type": "code",
    "execution_count": null,
-<<<<<<< HEAD
-=======
-   "id": "0c918287",
-   "metadata": {},
-   "outputs": [],
-   "source": []
-  },
-  {
-   "cell_type": "code",
-   "execution_count": null,
-   "id": "divided-processing",
->>>>>>> 748a0893
    "metadata": {},
    "outputs": [],
    "source": [
@@ -337,11 +297,7 @@
    "name": "python",
    "nbconvert_exporter": "python",
    "pygments_lexer": "ipython3",
-<<<<<<< HEAD
    "version": "3.8.5"
-=======
-   "version": "3.9.7"
->>>>>>> 748a0893
   }
  },
  "nbformat": 4,
